--- conflicted
+++ resolved
@@ -15,12 +15,7 @@
 import { Badge } from '@/components/ui/badge';
 import { Alert, AlertDescription } from '@/components/ui/alert';
 import { toast } from 'sonner';
-<<<<<<< HEAD
 import { useSafe } from '@/app/providers/SafeProvider';
-=======
-import { useSafe } from '@safe-global/safe-react-hooks';
-import { useSession } from '@/app/providers/SafeProvider';
->>>>>>> a57e3a57
 
 // Declare window.ethereum for TypeScript
 declare global {
@@ -41,17 +36,6 @@
     disconnectWallet
   } = useSafe();
   
-<<<<<<< HEAD
-=======
-  const { 
-    session, 
-    connectedWallet, 
-    isConnecting, 
-    connectWallet, 
-    disconnectWallet 
-  } = useSession();
-  
->>>>>>> a57e3a57
   // Local state for UI
   const [copied, setCopied] = useState(false);
   const [networkMismatch, setNetworkMismatch] = useState(false);
@@ -60,7 +44,6 @@
   
   const expectedChainId = session?.chainId;
 
-  // Sync checkbox with session state
   useEffect(() => {
     if (session) {
       setAutoReconnectChecked(session.autoReconnect);
@@ -68,58 +51,22 @@
   }, [session?.autoReconnect]);
 
   useEffect(() => {
-<<<<<<< HEAD
-    if (session) {
-      setAutoReconnectChecked(session.autoReconnect);
-    }
-  }, [session?.autoReconnect]);
-
-  useEffect(() => {
     if (connectedWallet) {
-=======
-    if (isSignerConnected && connectedWallet) {
->>>>>>> a57e3a57
       checkNetworkMatch();
       
       // Check if connected wallet is an owner after connection
       const timer = setTimeout(() => {
-<<<<<<< HEAD
         if (connectedWallet && !isOwner) {
           console.log('⚠️ Connected wallet is not a Safe owner');
           toast.warning('Connected wallet is not a Safe owner. You can view but not sign transactions.');
-=======
-        if (isSignerConnected && !isOwnerConnected && connectedWallet) {
-          console.log('⚠️ Connected wallet is not a Safe owner - disconnecting');
-          handleDisconnect();
-          toast.error('Only Safe owners can use this application');
->>>>>>> a57e3a57
         }
       }, 2000); // Wait 2 seconds for ownership verification
       
       return () => clearTimeout(timer);
-<<<<<<< HEAD
     } else {
       setNetworkMismatch(false);
     }
   }, [connectedWallet, isOwner]);
-=======
-    } else if (!isSignerConnected && connectedWallet) {
-      // If we have a connectedWallet in session but SDK isn't connected,
-      // and auto-reconnect failed/didn't happen, clear the session wallet
-      // to keep UI in sync
-      const timer = setTimeout(() => {
-        if (!isSignerConnected && connectedWallet) {
-          console.log('⚠️ Clearing stale wallet - not connected to Safe SDK');
-          disconnectWallet().catch(console.error);
-        }
-      }, 2000); // Wait 2 seconds to allow auto-connect to complete
-      
-      return () => clearTimeout(timer);
-    } else if (!isSignerConnected) {
-      setNetworkMismatch(false);
-    }
-  }, [isSignerConnected, isOwnerConnected, connectedWallet]);
->>>>>>> a57e3a57
 
   const checkNetworkMatch = async () => {
     if (typeof window !== 'undefined' && window.ethereum) {
@@ -165,12 +112,7 @@
       // 1. Auto-reconnect is enabled for this session
       // 2. Session has a connectedWallet saved
       // 3. Browser has window.ethereum
-<<<<<<< HEAD
       if (!session?.autoReconnect || !connectedWallet || !window.ethereum) {
-=======
-      // 4. Not already connected to Safe SDK
-      if (!session?.autoReconnect || !connectedWallet || !window.ethereum || isSignerConnected) {
->>>>>>> a57e3a57
         return;
       }
 
@@ -188,15 +130,10 @@
         const matchingAccount = accounts.find((acc: string) => acc.toLowerCase() === savedWallet);
         
         if (matchingAccount) {
-<<<<<<< HEAD
           console.log('✅ Auto-connecting wallet to SafeClient:', matchingAccount);
           await connect(matchingAccount); // Connect to SafeClient - must await!
           console.log('✅ Connected to SafeClient');
           
-=======
-          console.log('✅ Auto-connecting wallet to Safe SDK:', matchingAccount);
-          await connect(matchingAccount); // Connect to Safe SDK - must await!
->>>>>>> a57e3a57
           await checkNetworkMatch();
           toast.success('Wallet reconnected automatically');
         } else if (accounts.length > 0) {
@@ -213,11 +150,7 @@
     };
     
     autoConnect();
-<<<<<<< HEAD
   }, [session?.autoReconnect, connectedWallet, connect]); // Run when autoReconnect, connectedWallet changes
-=======
-  }, [session?.autoReconnect, connectedWallet, isSignerConnected]); // Run when autoReconnect, connectedWallet, or signer connection status changes
->>>>>>> a57e3a57
 
   const handleConnect = async () => {
     try {
@@ -231,37 +164,24 @@
           // Check network before connecting
           await checkNetworkMatch();
           
-<<<<<<< HEAD
           console.log('🔌 Connecting wallet to SafeClient:', accounts[0]);
           // Connect to SafeClient (must await for ownership verification)
           await connect(accounts[0]);
           console.log('✅ Connected to SafeClient - signer should be set');
-=======
-          // Connect to Safe SDK (must await for ownership verification)
-          await connect(accounts[0]);
->>>>>>> a57e3a57
           
           // Save wallet address and auto-reconnect preference to session
           await connectWallet(accounts[0], autoReconnectChecked);
           
           toast.success('Wallet connected successfully');
           
-<<<<<<< HEAD
           // Give a moment to verify ownership
-=======
-          // Give SDK a moment to verify ownership, then check
->>>>>>> a57e3a57
           setTimeout(() => {
             if (!isOwner) {
               toast.warning('Connected wallet is not a Safe owner. You can view but not sign transactions.');
             } else {
               console.log('✅ Verified: Connected wallet is a Safe owner');
             }
-<<<<<<< HEAD
           }, 1000);
-=======
-          }, 1000); // Increased timeout to 1 second
->>>>>>> a57e3a57
         }
       } else {
         toast.error('Please install MetaMask to continue');
@@ -273,11 +193,7 @@
 
   const handleDisconnect = async () => {
     try {
-<<<<<<< HEAD
       // Disconnect from SafeClient
-=======
-      // Disconnect from Safe SDK
->>>>>>> a57e3a57
       await disconnect();
       
       // Clear wallet address from session (global state)
@@ -358,11 +274,7 @@
               </AvatarFallback>
             </Avatar>
             <span className="font-mono text-sm">{truncateAddress(connectedWallet)}</span>
-<<<<<<< HEAD
             {isOwner && (
-=======
-            {isOwnerConnected && (
->>>>>>> a57e3a57
               <Shield className="h-4 w-4 text-green-500" />
             )}
           </Button>
