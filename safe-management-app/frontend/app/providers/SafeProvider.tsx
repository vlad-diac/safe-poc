'use client';

import { createSafeClient, SafeClient } from '@safe-global/sdk-starter-kit';
import { ReactNode, useEffect, useState, createContext, useContext, useCallback } from 'react';
import { toast } from 'sonner';
import { mainnet, sepolia, goerli, polygon, optimism, arbitrum, Chain } from 'viem/chains';

// Declare window.ethereum for TypeScript
declare global {
  interface Window {
    ethereum?: any;
  }
}

interface SafeSession {
  id: string;
  name: string;
  safeAddress: string;
  apiKey: string;
  chainId: number;
  rpcUrl: string;
  transactionServiceUrl: string;
  isDefault: boolean;
  connectedWallet: string | null;
  autoReconnect: boolean;
}

interface SafeProviderWrapperProps {
  children: ReactNode;
  sessionId?: string;
}

interface SafeContextType {
  safeClient: SafeClient | null;
  session: SafeSession | null;
  connectedWallet: string | null;
  isConnecting: boolean;
<<<<<<< HEAD
  isOwner: boolean;
  connect: (address: string) => Promise<void>;
  disconnect: () => Promise<void>;
=======
>>>>>>> a57e3a57
  switchSession: (sessionId: string) => Promise<void>;
  refreshSession: () => Promise<void>;
  connectWallet: (walletAddress: string, autoReconnect?: boolean) => Promise<void>;
  disconnectWallet: () => Promise<void>;
}

// Chain mapping for viem chains
const CHAIN_MAP: Record<number, Chain> = {
  1: mainnet,
  11155111: sepolia,
  5: goerli,
  137: polygon,
  10: optimism,
  42161: arbitrum,
};

// Create Safe Context
const SafeContext = createContext<SafeContextType | null>(null);

export function useSafe() {
  const context = useContext(SafeContext);
  if (!context) {
    throw new Error('useSafe must be used within SafeProviderWrapper');
  }
  return context;
}

// Keep useSession for backward compatibility
export function useSession() {
  const context = useContext(SafeContext);
  if (!context) {
    throw new Error('useSession must be used within SafeProviderWrapper');
  }
  return context;
}

export function SafeProviderWrapper({ children, sessionId: initialSessionId }: SafeProviderWrapperProps) {
  const [session, setSession] = useState<SafeSession | null>(null);
  const [loading, setLoading] = useState(true);
  const [safeClient, setSafeClient] = useState<SafeClient | null>(null);
  const [currentSessionId, setCurrentSessionId] = useState<string | undefined>(initialSessionId);
  const [connectedWallet, setConnectedWallet] = useState<string | null>(null);
  const [isConnecting, setIsConnecting] = useState(false);
<<<<<<< HEAD
  const [isOwner, setIsOwner] = useState(false);
=======
>>>>>>> a57e3a57

  const fetchSession = async (sessionIdToFetch?: string) => {
    try {
      setLoading(true);
      const apiUrl = process.env.NEXT_PUBLIC_API_URL || 'http://localhost:5000';
      
      // Check localStorage for saved session ID if none provided
      let sessionToLoad = sessionIdToFetch;
      if (!sessionToLoad && typeof window !== 'undefined') {
        const savedSessionId = localStorage.getItem('safe_active_session_id');
        if (savedSessionId) {
          console.log('📦 Loading saved session from localStorage:', savedSessionId);
          sessionToLoad = savedSessionId;
        }
      }
      
      const endpoint = sessionToLoad 
        ? `${apiUrl}/api/sessions/${sessionToLoad}`
        : `${apiUrl}/api/sessions/default`;
      
      console.log('🔍 Fetching session from:', endpoint);
      const response = await fetch(endpoint);
      
      if (!response.ok) {
        // If the saved session doesn't exist, try loading the default
        if (sessionToLoad && typeof window !== 'undefined') {
          console.warn('⚠️ Saved session not found, falling back to default');
          localStorage.removeItem('safe_active_session_id');
          return await fetchSession(); // Retry without session ID (will load default)
        }
        throw new Error('Failed to fetch session');
      }
      
      const data = await response.json();
      setSession(data);
      
      // Set connected wallet from session
      setConnectedWallet(data.connectedWallet || null);
      
      // Save the loaded session ID to localStorage
      if (typeof window !== 'undefined') {
        localStorage.setItem('safe_active_session_id', data.id);
        console.log('💾 Saved session to localStorage:', data.id, data.name);
      }

      // Check if wallet is available
      const hasWallet = typeof window !== 'undefined' && window.ethereum;
      
      console.log('🔧 SDK Starter Kit Configuration:', {
        providerType: hasWallet ? 'window.ethereum (for signing)' : 'RPC URL (read-only)',
        rpcUrl: data.rpcUrl,
        hasWindowEthereum: hasWallet,
        safeAddress: data.safeAddress,
        chainId: data.chainId,
      });
      
      // Initialize SafeClient with window.ethereum if available, otherwise RPC URL
      // When window.ethereum is available, signing will work properly
      console.log('[SafeProvider] Creating SafeClient with config:', {
        provider: hasWallet ? 'window.ethereum' : data.rpcUrl,
        signer: data.connectedWallet || 'undefined',
        safeAddress: data.safeAddress,
        apiKey: data.apiKey ? 'provided' : 'not provided',
        chainId: data.chainId,
      });
      
      const client = await createSafeClient({
        provider: hasWallet ? window.ethereum : data.rpcUrl,
        signer: data.connectedWallet || undefined, // Use saved wallet if auto-reconnecting
        safeAddress: data.safeAddress,
        apiKey: data.apiKey, // Required for Safe Transaction Service
      });
      
      setSafeClient(client);
      
      // Log SafeClient details
      try {
        const [address, owners, threshold, nonce] = await Promise.all([
          client.getAddress(),
          client.getOwners(),
          client.getThreshold(),
          client.getNonce(),
        ]);
        
        console.log('[SafeProvider] ===== SAFE CLIENT INITIALIZED =====');
        console.log('[SafeProvider] Safe Address:', address);
        console.log('[SafeProvider] Owners:', owners);
        console.log('[SafeProvider] Threshold:', threshold);
        console.log('[SafeProvider] Nonce:', nonce);
        console.log('[SafeProvider] Provider type:', hasWallet ? 'window.ethereum' : 'RPC URL');
        console.log('[SafeProvider] Connected Wallet:', data.connectedWallet || 'none');
        console.log('[SafeProvider] =====================================');
      } catch (err) {
        console.error('[SafeProvider] Error fetching Safe details:', err);
      }
      
      console.log('✅ SafeClient initialized');

      return data;
    } catch (error) {
      console.error('Failed to load session:', error);
      toast.error('Failed to load Safe session. Please check your configuration.');
      throw error;
    } finally {
      setLoading(false);
    }
  };

  const switchSession = async (sessionId: string) => {
    try {
      setCurrentSessionId(sessionId);
      await fetchSession(sessionId);
      toast.success('Switched to new session');
      // Reload page to ensure clean state with new session
      window.location.reload();
    } catch (error) {
      toast.error('Failed to switch session');
      throw error;
    }
  };

  const refreshSession = async () => {
    await fetchSession(currentSessionId);
  };

<<<<<<< HEAD
  const connect = useCallback(async (address: string) => {
    if (!session || !window.ethereum) {
      throw new Error('Session or window.ethereum not available');
    }

    try {
      console.log('🔌 Connecting signer to SafeClient:', address);
      
      // Create a new SafeClient with the signer
      const clientWithSigner = await createSafeClient({
        provider: window.ethereum,
        signer: address,
        safeAddress: session.safeAddress,
        apiKey: session.apiKey, // Required for Safe Transaction Service
      });
      
      setSafeClient(clientWithSigner);
      
      // Check if the address is an owner
      const owners = await clientWithSigner.getOwners();
      const isOwnerAccount = owners.some(owner => owner.toLowerCase() === address.toLowerCase());
      setIsOwner(isOwnerAccount);
      
      console.log('✅ Signer connected to SafeClient:', { address, isOwner: isOwnerAccount });
    } catch (error) {
      console.error('Failed to connect signer:', error);
      throw error;
    }
  }, [session]);

  const disconnect = useCallback(async () => {
    if (!session) return;
    
    try {
      // Reinitialize SafeClient without signer
      const client = await createSafeClient({
        provider: window.ethereum || session.rpcUrl,
        signer: undefined,
        safeAddress: session.safeAddress,
        apiKey: session.apiKey, // Required for Safe Transaction Service
      });
      
      setSafeClient(client);
      setIsOwner(false);
      console.log('🔌 Disconnected signer from SafeClient');
    } catch (error) {
      console.error('Failed to disconnect:', error);
      throw error;
    }
  }, [session]);

=======
>>>>>>> a57e3a57
  const connectWallet = async (walletAddress: string, autoReconnect?: boolean) => {
    if (!session) {
      throw new Error('No active session');
    }
    
    try {
      setIsConnecting(true);
      const apiUrl = process.env.NEXT_PUBLIC_API_URL || 'http://localhost:5000';
      
      // Save wallet address and autoReconnect preference to session
      const response = await fetch(`${apiUrl}/api/sessions/${session.id}/connected-wallet`, {
        method: 'PATCH',
        headers: { 'Content-Type': 'application/json' },
        body: JSON.stringify({ 
          walletAddress,
          autoReconnect: autoReconnect !== undefined ? autoReconnect : session.autoReconnect
        })
      });
      
      if (!response.ok) throw new Error('Failed to save wallet');
      
      const updatedSession = await response.json();
      setSession(updatedSession);
      setConnectedWallet(walletAddress);
      console.log('💾 Connected wallet to session:', walletAddress, 'Auto-reconnect:', updatedSession.autoReconnect);
    } catch (error) {
      console.error('Failed to connect wallet:', error);
      throw error;
    } finally {
      setIsConnecting(false);
    }
  };

  const disconnectWallet = async () => {
    if (!session) {
      throw new Error('No active session');
    }
    
    try {
      setIsConnecting(true);
      const apiUrl = process.env.NEXT_PUBLIC_API_URL || 'http://localhost:5000';
      
      // Clear wallet address from session
      const response = await fetch(`${apiUrl}/api/sessions/${session.id}/connected-wallet`, {
        method: 'DELETE'
      });
      
      if (!response.ok) throw new Error('Failed to clear wallet');
      
      const updatedSession = await response.json();
      setSession(updatedSession);
      setConnectedWallet(null);
      console.log('🗑️ Disconnected wallet from session');
    } catch (error) {
      console.error('Failed to disconnect wallet:', error);
      throw error;
    } finally {
      setIsConnecting(false);
    }
  };

  useEffect(() => {
    fetchSession(currentSessionId);
  }, []);

  if (loading) {
    return (
      <div className="flex items-center justify-center min-h-screen">
        <div className="text-center">
          <div className="animate-spin rounded-full h-12 w-12 border-b-2 border-primary mx-auto mb-4"></div>
          <p className="text-muted-foreground">Loading Safe configuration...</p>
        </div>
      </div>
    );
  }

  if (!session || !safeClient) {
    return (
      <div className="flex items-center justify-center min-h-screen">
        <div className="text-center max-w-md">
          <h2 className="text-2xl font-bold mb-2">No Session Found</h2>
          <p className="text-muted-foreground mb-4">
            Unable to load Safe configuration. Please check your backend setup.
          </p>
          <div className="text-sm text-muted-foreground">
            <p className="font-semibold mb-2">Troubleshooting:</p>
            <ol className="list-decimal list-inside text-left mt-2 space-y-1">
              <li>Ensure backend is running on port 5000</li>
              <li>Check DATABASE_URL in backend/.env</li>
              <li>Verify DEFAULT_SAFE_ADDRESS is set</li>
              <li>Run: npx prisma migrate dev</li>
            </ol>
          </div>
        </div>
      </div>
    );
  }

  const contextValue: SafeContextType = {
    safeClient,
    session,
    connectedWallet,
    isConnecting,
<<<<<<< HEAD
    isOwner,
    connect,
    disconnect,
=======
>>>>>>> a57e3a57
    switchSession,
    refreshSession,
    connectWallet,
    disconnectWallet,
  };

  return (
    <SafeContext.Provider value={contextValue}>
      {children}
    </SafeContext.Provider>
  );
}<|MERGE_RESOLUTION|>--- conflicted
+++ resolved
@@ -35,12 +35,9 @@
   session: SafeSession | null;
   connectedWallet: string | null;
   isConnecting: boolean;
-<<<<<<< HEAD
   isOwner: boolean;
   connect: (address: string) => Promise<void>;
   disconnect: () => Promise<void>;
-=======
->>>>>>> a57e3a57
   switchSession: (sessionId: string) => Promise<void>;
   refreshSession: () => Promise<void>;
   connectWallet: (walletAddress: string, autoReconnect?: boolean) => Promise<void>;
@@ -84,10 +81,7 @@
   const [currentSessionId, setCurrentSessionId] = useState<string | undefined>(initialSessionId);
   const [connectedWallet, setConnectedWallet] = useState<string | null>(null);
   const [isConnecting, setIsConnecting] = useState(false);
-<<<<<<< HEAD
   const [isOwner, setIsOwner] = useState(false);
-=======
->>>>>>> a57e3a57
 
   const fetchSession = async (sessionIdToFetch?: string) => {
     try {
@@ -213,7 +207,6 @@
     await fetchSession(currentSessionId);
   };
 
-<<<<<<< HEAD
   const connect = useCallback(async (address: string) => {
     if (!session || !window.ethereum) {
       throw new Error('Session or window.ethereum not available');
@@ -265,8 +258,6 @@
     }
   }, [session]);
 
-=======
->>>>>>> a57e3a57
   const connectWallet = async (walletAddress: string, autoReconnect?: boolean) => {
     if (!session) {
       throw new Error('No active session');
@@ -370,12 +361,9 @@
     session,
     connectedWallet,
     isConnecting,
-<<<<<<< HEAD
     isOwner,
     connect,
     disconnect,
-=======
->>>>>>> a57e3a57
     switchSession,
     refreshSession,
     connectWallet,
